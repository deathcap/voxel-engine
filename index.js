var voxel = require('voxel')
var voxelMesh = require('voxel-mesh')
var voxelChunks = require('voxel-chunks')
var THREE = require('three')
var Stats = require('./lib/stats')
var Detector = require('./lib/detector')
var inherits = require('inherits')
var path = require('path')
var EventEmitter = require('events').EventEmitter
if (process.browser) var interact = require('interact')
var playerPhysics = require('player-physics')
var requestAnimationFrame = require('raf')
var collisions = require('collide-3d-tilemap')
var aabb = require('aabb-3d')
var SpatialEventEmitter = require('spatial-events')
var regionChange = require('voxel-region-change')
var AXISES = ['x', 'y', 'z']

module.exports = Game

function Game(opts) {
  if (!(this instanceof Game)) return new Game(opts)
  var self = this
  if (!opts) opts = {}
  if (process.browser && this.notCapable()) return
<<<<<<< HEAD
  if (typeof(opts.generateChunks) === "undefined") {opts.generateChunks = true;}
=======
  if (!('generateChunks' in opts)) opts.generateChunks = true
>>>>>>> c0f7b881
  this.generateChunks = opts.generateChunks
  this.setConfigurablePositions(opts)
  this.configureChunkLoading(opts)
  this.THREE = THREE
  this.texturePath = opts.texturePath || './textures/'
  this.cubeSize = opts.cubeSize || 25
  this.chunkSize = opts.chunkSize || 32
  this.chunkDistance = opts.chunkDistance || 2
  this.meshType = opts.meshType || 'surfaceMesh'
  this.controlOptions = opts.controlOptions || {}
  this.materials = opts.materials || [['grass', 'dirt', 'grass_dirt'], 'brick', 'dirt']
  this.materialType = opts.materialType || THREE.MeshLambertMaterial
  this.materialParams = opts.materialParams || {}
  this.items = []
  this.voxels = voxel(this)
  this.chunkGroups = voxelChunks(this)  
  this.height = typeof window === "undefined" ? 1 : window.innerHeight
  this.width = typeof window === "undefined" ? 1 : window.innerWidth
  this.scene = new THREE.Scene()
  this.camera = this.createCamera(this.scene)
  this.controls = this.createControls()
  if (!opts.lightsDisabled) this.addLights(this.scene)
  if (!opts.controlsDisabled) this.bindWASD(this.controls)
  if (!opts.fogDisabled) this.scene.fog = new THREE.Fog( 0xffffff, 0.00025, this.worldWidth() )
  this.moveToPosition(this.startingPosition)
  this.collideVoxels = collisions(
    this.getTileAtIJK.bind(this),
    this.cubeSize,
    [Infinity, Infinity, Infinity],
    [-Infinity, -Infinity, -Infinity]
  )
  this.spatial = new SpatialEventEmitter()
  this.voxelRegion = regionChange(this.spatial, this.cubeSize)
  this.chunkRegion = regionChange(this.spatial, this.cubeSize * this.chunkSize)
  
  // client side only
  if (process.browser) this.initializeRendering()
  
  if (this.generateChunks) {
    self.voxels.on('missingChunk', function(chunkPos) {
      var chunk = self.voxels.generateChunk(chunkPos[0], chunkPos[1], chunkPos[2])
      self.showChunk(chunk)
    })
    this.voxels.requestMissingChunks(this.worldOrigin)
  }
  
}

inherits(Game, EventEmitter)

Game.prototype.configureChunkLoading = function(opts) {
  var self = this
  if (!opts.generateChunks) return
  if (!opts.generate) {
    this.generate = function(x,y,z) {
      return x*x+y*y+z*z <= 15*15 ? 1 : 0 // sphere world
    }
  } else {
    this.generate = opts.generate
  }
  if (opts.generateVoxelChunk) {
    this.generateVoxelChunk = opts.generateVoxelChunk
  } else {
    this.generateVoxelChunk = function(low, high) {
      return voxel.generate(low, high, self.generate)
    }
  }
}

Game.prototype.worldWidth = function() {
  return this.chunkSize * 2 * this.chunkDistance * this.cubeSize
}

Game.prototype.getTileAtIJK = function(i, j, k) {
  var pos = this.tilespaceToWorldspace(i, j, k)
  // TODO: @chrisdickinson: cache the chunk lookup by `i|j|k`
  // since we'll be seeing the same chunk so often
  var chunk = this.getChunkAtPosition(pos)

  if(!chunk) {
    return
  }

  var chunkPosition = this.chunkspaceToTilespace(chunk.position)
  var chunkID = this.voxels.chunkAtPosition(pos).join('|') 
  var chunk = this.voxels.chunks[chunkID]
   
  i -= chunkPosition.i
  j -= chunkPosition.j
  k -= chunkPosition.k

  var tileOffset = 
    i +
    j * this.chunkSize +
    k * this.chunkSize * this.chunkSize

  return chunk.voxels[tileOffset] 
}

Game.prototype.tilespaceToWorldspace = function(i, j, k) {
  return {
    x: i * this.cubeSize,
    y: j * this.cubeSize,
    z: k * this.cubeSize
  }
}

Game.prototype.chunkspaceToTilespace = function(pos) {
  return {
    i: pos[0] * this.chunkSize,
    j: pos[1] * this.chunkSize,
    k: pos[2] * this.chunkSize
  }
}

Game.prototype.getChunkAtPosition = function(pos) {
  var chunkID = this.voxels.chunkAtPosition(pos).join('|') 

  var chunk = this.voxels.chunks[chunkID]
  return chunk
}

Game.prototype.initializeRendering = function() {
  var self = this
  this._materialEngine = require('voxel-texture')({
    texturePath: self.texturePath,
    materialType: self.materialType,
    materialParams: self.materialParams,
    THREE: THREE
  })
  this.material = this.loadTextures(this.materials)
  this.renderer = this.createRenderer()
  if (!this.statsDisabled) this.addStats()
  window.addEventListener('resize', this.onWindowResize.bind(this), false)
  window.addEventListener('mousedown', this.onMouseDown.bind(this), false)
  window.addEventListener('mouseup', this.onMouseUp.bind(this), false)
  requestAnimationFrame(window).on('data', this.tick.bind(this))
  this.chunkRegion.on('change', function(newChunk) {
    self.removeFarChunks()
  })
}

Game.prototype.removeFarChunks = function(playerPosition) {
  var self = this
  playerPosition = playerPosition || this.controls.yawObject.position
  var nearbyChunks = this.voxels.nearbyChunks(playerPosition).map(function(chunkPos) {
    return chunkPos.join('|')
  })
  Object.keys(self.voxels.chunks).map(function(chunkIndex) {
    if (nearbyChunks.indexOf(chunkIndex) > -1) return
    self.scene.remove(self.voxels.meshes[chunkIndex][self.meshType])
    delete self.voxels.chunks[chunkIndex]
  })
  self.voxels.requestMissingChunks(playerPosition)
}

Game.prototype.parseVectorOption = function(vector) {
  if (!vector) return
  if (vector.length && typeof vector.length === 'number') return new THREE.Vector3(vector[0], vector[1], vector[2])
  if (typeof vector === 'object') return new THREE.Vector3(vector.x, vector.y, vector.z)
}

Game.prototype.setConfigurablePositions = function(opts) {
  var sp = opts.startingPosition
  if (sp) sp = this.parseVectorOption(sp)
  this.startingPosition = sp || new THREE.Vector3(35,1024,35)
  var wo = opts.worldOrigin
  if (wo) wo = this.parseVectorOption(wo)
  this.worldOrigin = wo || new THREE.Vector3(0,0,0)
}

Game.prototype.notCapable = function() {
  if( !Detector().webgl ) {
    var wrapper = document.createElement('div')
    wrapper.className = "errorMessage"
    var a = document.createElement('a')
    a.title = "You need WebGL and Pointer Lock (Chrome 23/Firefox 14) to play this game. Click here for more information."
    a.innerHTML = a.title
    a.href = "http://get.webgl.org"
    wrapper.appendChild(a)
    this.element = wrapper
    return true
  }
  return false
}

Game.prototype.setupPointerLock = function(element) {
  var self = this
  element = element || document.body
  if (typeof element !== 'object') element = document.querySelector(element)
  var pointer = this.pointer = interact(element)
  if (!pointer.pointerAvailable()) this.pointerLockDisabled = true
  pointer.on('attain', function(movements) {
    self.controls.enabled = true
    movements.pipe(self.controls)
  })
  pointer.on('release', function() {
    self.controls.enabled = false
  })
  pointer.on('error', function() {
    // user denied pointer lock OR it's not available
    self.pointerLockDisabled = true
    console.error('pointerlock error')
  })
}

Game.prototype.requestPointerLock = function(element) {
  if (!this.pointer) this.setupPointerLock(element)
  this.pointer.request()
}

Game.prototype.moveToPosition = function(position) {
  var pos = this.controls.yawObject.position
  pos.x = position.x
  pos.y = position.y
  pos.z = position.z
}

Game.prototype.onWindowResize = function() {
  this.camera.aspect = window.innerWidth / window.innerHeight
  this.camera.updateProjectionMatrix()
  this.renderer.setSize( window.innerWidth, window.innerHeight )
}

Game.prototype.addMarker = function(position) {
  var geometry = new THREE.SphereGeometry( 1, 4, 4 );
  var material = new THREE.MeshPhongMaterial( { color: 0xffffff, shading: THREE.FlatShading } );
  var mesh = new THREE.Mesh( geometry, material );
  mesh.position.copy(position)
  this.scene.add(mesh)
}

Game.prototype.addAABBMarker = function(aabb, color) {
  var geometry = new THREE.CubeGeometry(aabb.width(), aabb.height(), aabb.depth())
  var material = new THREE.MeshBasicMaterial({ color: color || 0xffffff, wireframe: true, transparent: true, opacity: 0.5, side: THREE.DoubleSide })
  var mesh = new THREE.Mesh(geometry, material)
  mesh.position.set(aabb.x0() + aabb.width() / 2, aabb.y0() + aabb.height() / 2, aabb.z0() + aabb.depth() / 2)
  this.scene.add(mesh)
}

Game.prototype.addItem = function(item) {
  var self = this
  self.items.push(item)
  item.velocity = item.velocity || { x: 0, y: 0, z: 0 }
  item.collisionRadius = item.collisionRadius || item.size
  if (!item.width) item.width = item.size
  if (!item.height) item.height = item.size
  if (!item.depth) item.depth = item.width

  var ticker = item.tick
  item.tick = function (dt) {
    if (item.collisionRadius) {
      var p0 = self.controls.yawObject.position.clone()
      var p1 = self.controls.yawObject.position.clone()
      p1.y -= 25
      var d0 = distance(item.mesh.position, p0)
      var d1 = distance(item.mesh.position, p1)
      if (Math.min(d0, d1) <= item.collisionRadius) {
        self.emit('collision', item)
      }
    }

    if (!item.resting) {
      var c = self.getCollisions(item.mesh.position, item)
      if (c.bottom.length > 0) {
        if (item.velocity.y <= 0) {
          item.mesh.position.y -= item.velocity.y
          item.velocity.y = 0
          item.resting = true
        }
        item.velocity.x = 0
        item.velocity.z = 0
      } else if (c.middle.length || c.top.length) {
        item.velocity.x *= -1
        item.velocity.z *= -1
      }

      item.velocity.y -= 0.003
      item.mesh.position.x += item.velocity.x * dt
      item.mesh.position.y += item.velocity.y * dt
      item.mesh.position.z += item.velocity.z * dt
    }

    if (ticker) ticker(item)
  }
  self.scene.add(item.mesh)
}

Game.prototype.removeItem = function(item) {
  var ix = this.items.indexOf(item)
  if (ix < 0) return
  this.items.splice(ix, 1)
  this.scene.remove(item.mesh)
}

Game.prototype.onMouseDown = function(e) {
  if (!this.controls.enabled) return
  var intersection = this.raycast()
  if (intersection) this.emit('mousedown', intersection, e)
}

Game.prototype.onMouseUp = function(e) {
  if (!this.controls.enabled) return
  var intersection = this.raycast()
  if (intersection) this.emit('mouseup', intersection, e)
}

Game.prototype.intersectAllMeshes = function(start, direction, maxDistance) {
  var self = this
  var meshes = Object.keys(self.voxels.meshes).map(function(key) {
    return self.voxels.meshes[key][self.meshType]
  }).concat(self.chunkGroups.meshes)
  
  var d = direction.subSelf(start).normalize()
  var ray = new THREE.Raycaster(start, d, 0, maxDistance)
  var intersections = ray.intersectObjects(meshes)
  if (intersections.length === 0) return false
  
  var dists = intersections.map(function (i) { return i.distance })
  var inter = intersections[dists.indexOf(Math.min.apply(null, dists))]
  
  var p = new THREE.Vector3()
  p.copy(inter.point)
  p.intersection = inter
  p.direction = d
  
  var cm = self.chunkGroups.chunkMatricies[inter.object.id]
  if (cm) p.chunkMatrix = cm
  
  p.x += d.x
  p.y += d.y
  p.z += d.z
  return p
}

Game.prototype.raycast = function(maxDistance) {
  var start = this.controls.yawObject.position.clone()
  var direction = this.camera.matrixWorld.multiplyVector3(new THREE.Vector3(0,0,-1))
  var intersects = this.intersectAllMeshes(start, direction, maxDistance)
  return intersects
}

Game.prototype.loadTextures = function (names, opts) {
  return this._materialEngine.loadTextures(names, opts)
}

Game.prototype.applyTextures = function (geom) {
  this._materialEngine.applyTextures(geom)
}

Game.prototype.createCamera = function() {
  var camera;
  camera = new THREE.PerspectiveCamera(60, this.width / this.height, 1, 10000)
  camera.lookAt(new THREE.Vector3(0, 0, 0))
  this.scene.add(camera)
  return camera
}

Game.prototype.createControls = function(camera) {
  var controls = playerPhysics(this.camera, this.controlOptions)
  this.scene.add( controls.yawObject )
  return controls
}

Game.prototype.createRenderer = function() {
  this.renderer = new THREE.WebGLRenderer({
    antialias: true
  })
  this.renderer.setSize(this.width, this.height)
  this.renderer.setClearColorHex(0xBFD1E5, 1.0)
  this.renderer.clear()
  this.element = this.renderer.domElement
  return this.renderer
}

Game.prototype.appendTo = function (element) {
  if (typeof element === 'object') {
    element.appendChild(this.element)
  }
  else {
    document.querySelector(element).appendChild(this.element)
  }
}

Game.prototype.addStats = function() {
  stats = new Stats()
  stats.domElement.style.position  = 'absolute'
  stats.domElement.style.bottom  = '0px'
  document.body.appendChild( stats.domElement )
}

Game.prototype.cameraRotation = function() {
  var xAngle = this.controls.pitchObject.rotation.x
  var yAngle = this.controls.yawObject.rotation.y
  return {x: xAngle, y: yAngle}
}

Game.prototype.getCollisions = function(position, dims, checker, controls) {
  var self = this
  var p = position.clone()
  var w = dims.width / 2
  var h = dims.height / 2
  var d = dims.depth / 2

  controls = controls || this.controls
  var rx = controls.pitchObject.rotation.x
  var ry = controls.yawObject.rotation.y

  var vertices = {
    bottom: [
      new THREE.Vector3(p.x - w, p.y - h, p.z - d),
      new THREE.Vector3(p.x - w, p.y - h, p.z + d),
      new THREE.Vector3(p.x + w, p.y - h, p.z - d),
      new THREE.Vector3(p.x + w, p.y - h, p.z + d)
    ],
    middle: [
      new THREE.Vector3(p.x - w, p.y, p.z - d),
      new THREE.Vector3(p.x - w, p.y, p.z + d),
      new THREE.Vector3(p.x + w, p.y, p.z - d),
      new THREE.Vector3(p.x + w, p.y, p.z + d)
    ],
    top: [
      new THREE.Vector3(p.x - w, p.y + h, p.z - d),
      new THREE.Vector3(p.x - w, p.y + h, p.z + d),
      new THREE.Vector3(p.x + w, p.y + h, p.z - d),
      new THREE.Vector3(p.x + w, p.y + h, p.z + d)
    ],
    // -------------------------------
    up: [ new THREE.Vector3(p.x, p.y + h, p.z) ],
    down: [ new THREE.Vector3(p.x, p.y - h, p.z) ],
    left: [
      new THREE.Vector3(
        p.x + w * Math.cos(ry + Math.PI / 2),
        p.y,
        p.z + d * Math.sin(ry + Math.PI / 2)
      ) ,
      new THREE.Vector3(
        p.x + w * Math.cos(ry + Math.PI / 2),
        p.y + h * 1.5,
        p.z + d * Math.sin(ry + Math.PI / 2)
      )
    ],
    right: [
      new THREE.Vector3(
        p.x + w * Math.cos(ry - Math.PI / 2),
        p.y,
        p.z + d * Math.sin(ry - Math.PI / 2)
      ),
      new THREE.Vector3(
        p.x + w * Math.cos(ry - Math.PI / 2),
        p.y + h * 1.5,
        p.z + d * Math.sin(ry - Math.PI / 2)
      )
    ],
    back: [
      new THREE.Vector3(
        p.x + w * Math.cos(ry),
        p.y,
        p.z + d * Math.sin(ry)
      ),
      new THREE.Vector3(
        p.x + w * Math.cos(ry),
        p.y + h * 1.5,
        p.z + d * Math.sin(ry)
      )
    ],
    forward: [
      new THREE.Vector3(
        p.x + w * Math.cos(ry + Math.PI),
        p.y,
        p.z + d * Math.sin(ry + Math.PI)
      ),
      new THREE.Vector3(
        p.x + w * Math.cos(ry + Math.PI),
        p.y + h * 1.5,
        p.z + d * Math.sin(ry + Math.PI)
      )
    ]
  }

  return {
    bottom: vertices.bottom.map(check).filter(Boolean),
    middle: vertices.middle.map(check).filter(Boolean),
    top: vertices.top.map(check).filter(Boolean),
    // ----
    up: vertices.up.map(check).filter(Boolean),
    down: vertices.down.map(check).filter(Boolean),
    left: vertices.left.map(check).filter(Boolean),
    right: vertices.right.map(check).filter(Boolean),
    forward: vertices.forward.map(check).filter(Boolean),
    back: vertices.back.map(check).filter(Boolean)
  }

  function check(vertex) {
    if (checker) return checker(vertex) && vertex
    var val = self.voxels.voxelAtPosition(vertex)
    return val && vertex
  }
}

Game.prototype.addLights = function(scene) {
  var ambientLight, directionalLight
  ambientLight = new THREE.AmbientLight(0xcccccc)
  scene.add(ambientLight)
  var light	= new THREE.DirectionalLight( 0xffffff , 1)
  light.position.set( 1, 1, 0.5 ).normalize()
  scene.add( light )
};

Game.prototype.currentMesh = function() {
  var cid = this.voxels.chunkAtPosition(this.controls.yawObject.position).join('|')
  return this.voxels.meshes[cid]
}

Game.prototype.checkBlock = function(pos) {
  var self = this
  var direction = self.camera.matrixWorld.multiplyVector3(new THREE.Vector3(0,0,-1))
  var start = self.controls.yawObject.position.clone()
  var d = direction.subSelf(start).normalize()

  var p = new THREE.Vector3()
  p.copy(pos)
  p.x -= 1.1 * d.x
  p.y -= 1.1 * d.y
  p.z -= 1.1 * d.z
  var block = self.getBlock(p)
  if (block) return false

  var voxelVector = self.voxels.voxelVector(p)
  var vidx = self.voxels.voxelIndex(voxelVector)
  var c = self.voxels.chunkAtPosition(p)
  var ckey = c.join('|')
  var chunk = self.voxels.chunks[ckey]
  if (!chunk) return false

  var aabb = this.playerAABB()
  var bottom = {x: aabb.x0(), y: aabb.y0(), z: aabb.z0()}
  var playerVector = self.voxels.voxelVector(bottom)

  if ( playerVector.x === voxelVector.x
    && playerVector.y === voxelVector.y
    && playerVector.z === voxelVector.z) return false
  
  return {chunkIndex: ckey, voxelVector: voxelVector}
}

Game.prototype.createBlock = function(pos, val) {
  if (pos.chunkMatrix) {
    return this.chunkGroups.createBlock(pos, val)
  }
  
  var newBlock = this.checkBlock(pos)
  if (!newBlock) return
  var chunk = this.voxels.chunks[newBlock.chunkIndex]
  var old = chunk.voxels[this.voxels.voxelIndex(newBlock.voxelVector)]
  chunk.voxels[this.voxels.voxelIndex(newBlock.voxelVector)] = val
  this.showChunk(chunk)
  this.spatial.emit('change-block', [pos.x, pos.y, pos.z], pos, old, val)
  return true
}

Game.prototype.setBlock = function(pos, val) {
  if (pos.chunkMatrix) {
    return this.chunkGroups.setBlock(pos, val)
  }
  
  var hitVoxel = this.voxels.voxelAtPosition(pos, val)
  var c = this.voxels.chunkAtPosition(pos)
  this.showChunk(this.voxels.chunks[c.join('|')])

  this.spatial.emit('change-block', [pos.x, pos.y, pos.z], pos, hitVoxel, val)
}

Game.prototype.getBlock = function(pos) {
  if (pos.chunkMatrix) {
    return this.chunkGroups.getBlock(pos)
  }
  return this.voxels.voxelAtPosition(pos)
}

Game.prototype.showChunk = function(chunk) {
  var chunkIndex = chunk.position.join('|')
  var bounds = this.voxels.getBounds.apply(this.voxels, chunk.position)
  var cubeSize = this.cubeSize
  var scale = new THREE.Vector3(cubeSize, cubeSize, cubeSize)
  var mesh = voxelMesh(chunk, voxel.meshers.greedy, scale)
  this.voxels.chunks[chunkIndex] = chunk
  if (this.voxels.meshes[chunkIndex]) this.scene.remove(this.voxels.meshes[chunkIndex][this.meshType])
  this.voxels.meshes[chunkIndex] = mesh
  if (this.meshType === 'wireMesh') mesh.createWireMesh()
  else mesh.createSurfaceMesh(this.material)
  mesh.setPosition(bounds[0][0] * cubeSize, bounds[0][1] * cubeSize, bounds[0][2] * cubeSize)
  mesh.addToScene(this.scene)
  this.applyTextures(mesh.geometry)
  this.items.forEach(function (item) { item.resting = false })
  return mesh
}

Game.prototype.playerAABB = function(position) {
  var pos = position || this.controls.yawObject.position
  var size = this.cubeSize

  var bbox = aabb([
    pos.x - size / 4,
    pos.y - size * 1.5,
    pos.z - size / 4
  ], [
    size / 2,
    size * 1.5,
    size / 2
  ])
  return bbox
}

Game.prototype.updatePlayerPhysics = function(bbox, controls) {
  var self = this
  var pos = controls.yawObject.position
  var yaw = controls.yawObject
  var size = self.cubeSize

  var base = [ pos.x, pos.y, pos.z ]
  
  var velocity = [
    controls.velocity.x,
    controls.velocity.y,
    controls.velocity.z
  ]
  
  var worldVector

  yaw.translateX(velocity[0])
  yaw.translateY(velocity[1])
  yaw.translateZ(velocity[2])

  worldVector = [
    pos.x - base[0],
    pos.y - base[1],
    pos.z - base[2]
  ]

  yaw.translateX(-velocity[0])
  yaw.translateY(-velocity[1])
  yaw.translateZ(-velocity[2])

  controls.freedom['y-'] = true

  self.collideVoxels(bbox, worldVector, function(axis, tile, coords, dir, edgeVector) {
    if (tile) {
      worldVector[axis] = edgeVector
      if (axis === 1 && dir === -1) {
        controls.freedom['y-'] = false
      }
      self.spatial.emit(
        'collide-'+AXISES[axis],
        [worldVector[0] + base[0], worldVector[1] + base[1], worldVector[2] + base[2]],
        tile, coords, dir
      )
      return true
    }
  })  
  
  var newLocation = new THREE.Vector3(
    worldVector[0] + base[0], worldVector[1] + base[1], worldVector[2] + base[2]
  )

  pos.copy(newLocation)

  self.spatial.emit('position', bbox, newLocation)

}

Game.prototype.bindWASD = function (controls) {
  var self = this
  var onKeyDown = function ( event ) {
    switch ( event.keyCode ) {
      case 38: // up
      case 87: // w
      case 90: // z
        controls.emit('command', 'moveForward', true)
        break

      case 37: // left
      case 65: // a
      case 81: // q
        controls.emit('command', 'moveLeft', true)
        break

      case 40: // down
      case 83: // s
        controls.emit('command', 'moveBackward', true)
        break

      case 39: // right
      case 68: // d
        controls.emit('command', 'moveRight', true)
        break

      case 32: // space
        controls.emit('command', 'wantsJump', true)
        break;
    }
  }

  var onKeyUp = function ( event ) {
    switch( event.keyCode ) {
      case 38: // up
      case 87: // w
      case 90: // z
        controls.emit('command', 'moveForward', false)
        break

      case 37: // left
      case 65: // a
      case 81: // q
        controls.emit('command', 'moveLeft', false)
        break

      case 40: // down
      case 83: // a
        controls.emit('command', 'moveBackward', false)
        break

      case 39: // right
      case 68: // d
        controls.emit('command', 'moveRight', false)
        break
        
      case 32: // space
        controls.emit('command', 'wantsJump', false)
        break;
    }
  };

  document.addEventListener( 'keydown', onKeyDown, false )
  document.addEventListener( 'keyup', onKeyUp, false )
}

Game.prototype.tick = function(delta) {
  var self = this
  this.controls.tick(delta, function(controls) {
    var bbox = self.playerAABB()
    self.updatePlayerPhysics(bbox, controls)
  })
  this.items.forEach(function (item) { item.tick(delta) })
  this.emit('tick', delta)
  this.render(delta)
  stats.update()
}

Game.prototype.render = function(delta) {
  this.renderer.render(this.scene, this.camera)
}

function distance (a, b) {
  var x = a.x - b.x
  var y = a.y - b.y
  var z = a.z - b.z
  return Math.sqrt(x*x + y*y + z*z)
}<|MERGE_RESOLUTION|>--- conflicted
+++ resolved
@@ -23,11 +23,7 @@
   var self = this
   if (!opts) opts = {}
   if (process.browser && this.notCapable()) return
-<<<<<<< HEAD
-  if (typeof(opts.generateChunks) === "undefined") {opts.generateChunks = true;}
-=======
   if (!('generateChunks' in opts)) opts.generateChunks = true
->>>>>>> c0f7b881
   this.generateChunks = opts.generateChunks
   this.setConfigurablePositions(opts)
   this.configureChunkLoading(opts)
