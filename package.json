--- conflicted
+++ resolved
@@ -13,34 +13,17 @@
     "Mikola Lysenko <mikolalysenko@gmail.com> (https://github.com/mikolalysenko/)"
   ],
   "dependencies": {
-<<<<<<< HEAD
-    "voxel-mesher": "^0.14.0",
-    "voxel-shader": "^0.14.0",
-=======
     "aabb-3d": "^0.1.0",
     "basic-camera": "^1.1.0",
     "extend": "^1.3.0",
     "extends": "0.0.4",
     "gl-matrix": "^2.2.1",
->>>>>>> 79813410
     "gl-now": "^1.3.1",
     "gl-vec3": "^1.0.2",
     "inherits": "^2.0.1",
     "isndarray": "^0.1.0",
     "ndarray": "^1.0.15",
     "ndarray-fill": "^1.0.1",
-<<<<<<< HEAD
-    "game-shell-fps-camera": "^0.7.0",
-    "voxel-stitch": "^0.10.0",
-    "voxel-registry": "^0.8.1",
-    "voxel-plugins": "^0.3.2",
-    "voxel": "git://github.com/deathcap/voxel.git#2a92d917199aedc89267c60eb0687d3472a7ce2f",
-    "voxel-raycast": "^0.2.1",
-    "voxel-controls": "^0.1.0",
-    "voxel-physicals": "^0.2.0",
-    "voxel-region-change": "^0.1.0",
-=======
->>>>>>> 79813410
     "pin-it": "^0.0.1",
     "spatial-events": "^1.1.0",
     "spatial-trigger": "^0.0.0",
