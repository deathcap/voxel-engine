--- conflicted
+++ resolved
@@ -9,12 +9,8 @@
     this.chunkDistance = 2
     this.startingPosition = new THREE.Vector3(35,1024,35)
     this.worldOrigin = new THREE.Vector3(0,0,0)
-<<<<<<< HEAD
     
     this.material = this.loadTextures([ 'grass', 'grass_dirt', 'brick' ])
-=======
-    this.material = this.loadTextures([ 'grass' ])
->>>>>>> dac7cbd9
     
     this.height = window.innerHeight
     this.width = window.innerWidth
