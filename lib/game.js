--- conflicted
+++ resolved
@@ -157,20 +157,6 @@
   stats.domElement.style.position  = 'absolute'
   stats.domElement.style.bottom  = '0px'
   document.body.appendChild( stats.domElement )
-}
-
-Game.prototype.addLights = function(scene) {
-  var ambientLight, directionalLight
-  ambientLight = new THREE.AmbientLight(0xaaaaaa)
-  scene.add(ambientLight)
-  var light	= new THREE.DirectionalLight( Math.random() * 0xffffff )
-  light.position.set( Math.random(), Math.random(), Math.random() ).normalize()
-  scene.add( light )
-};
-
-Game.prototype.currentMesh = function() {
-  var cid = this.chunker.chunkAtPosition(this.controls.yawObject.position).join('|')
-  return this.chunker.meshes[cid]
 }
 
 Game.prototype.cameraRotation = function() {
@@ -206,30 +192,29 @@
     ],
   }
 
-<<<<<<< HEAD
   return {
     bottom: vertices.bottom.map(check).filter(Boolean),
     middle: vertices.middle.map(check).filter(Boolean),
     top: vertices.top.map(check).filter(Boolean)
-=======
-  Game.prototype.addLights = function(scene) {
-    var ambientLight, directionalLight
-    ambientLight = new THREE.AmbientLight(0xaaaaaa)
-    scene.add(ambientLight)
-    var light	= new THREE.DirectionalLight( 0xffffff )
-    light.position.set( Math.random(), Math.random(), Math.random() ).normalize()
-    scene.add( light )
-  };
-  
-  Game.prototype.currentMesh = function() {
-    var cid = game.chunker.chunkAtPosition(game.controls.yawObject.position).join('|')
-    return game.chunker.meshes[cid]
->>>>>>> e65c6d9b
   }
   
   function check(vertex) {
     return self.voxelAtPosition(vertex) && vertex
   }
+}
+
+Game.prototype.addLights = function(scene) {
+  var ambientLight, directionalLight
+  ambientLight = new THREE.AmbientLight(0xaaaaaa)
+  scene.add(ambientLight)
+  var light	= new THREE.DirectionalLight( 0xffffff )
+  light.position.set( Math.random(), Math.random(), Math.random() ).normalize()
+  scene.add( light )
+};
+
+Game.prototype.currentMesh = function() {
+  var cid = game.chunker.chunkAtPosition(game.controls.yawObject.position).join('|')
+  return game.chunker.meshes[cid]
 }
 
 Game.prototype.voxelIndex = function(pos) {
