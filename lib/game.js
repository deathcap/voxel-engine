--- conflicted
+++ resolved
@@ -1,41 +1,3 @@
-<<<<<<< HEAD
-var Game = (function() {
-
-  function Game(voxelSource) {
-    var self = this
-    this.voxelSource = voxelSource
-    this.texturePath = './textures/'
-    this.container = '#container'
-    this.cubeSize = 25
-    this.chunkDistance = 2
-    this.startingPosition = new THREE.Vector3(35,1024,35)
-    this.worldOrigin = new THREE.Vector3(0,0,0)
-    
-    this.material = this.loadTextures([ 'grass', 'grass_dirt', 'brick' ])
-    
-    this.height = window.innerHeight
-    this.width = window.innerWidth
-    this.scene = scene = new THREE.Scene()
-    this.camera = this.createCamera(scene)
-    this.renderer = this.createRenderer()
-    this.controls = this.createControls()
-    this.addLights(this.scene)
-    this.moveToPosition(this.startingPosition)
-    this.chunker = new Chunker(this)
-    var chunks = this.chunker.generateMissingChunks(this.worldOrigin)
-    this.addStats()
-    window.addEventListener( 'resize', this.onWindowResize.bind(this), false )
-    window.addEventListener( 'mousedown', this.onMouseDown.bind(this), false )
-    this.tick()
-  }
-  
-  Game.prototype.moveToPosition = function(position) {
-    var pos = this.controls.yawObject.position
-    pos.x = position.x
-    pos.y = position.y
-    pos.z = position.z
-  }
-=======
 var requestPointerLock = require('./request_pointer_lock')
 var Chunker = require('./chunker')
 var Detector = require('./detector')
@@ -43,7 +5,6 @@
 window.THREE = THREE // only until voxel-mesh gets updated
 var Stats = require('../deps/stats')
 var PointerLockControls = require('./pointer_lock_controls')
->>>>>>> 469c48da
 
 var inherits = require('inherits')
 var EventEmitter = require('events').EventEmitter
