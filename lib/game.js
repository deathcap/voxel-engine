var Game = (function() {

  function Game(voxelSource) {
    var self = this
    this.voxelSource = voxelSource
    this.texturePath = '/textures/'
    this.container = '#container'
    this.cubeSize = 25
    this.chunkDistance = 2
    this.startingPosition = new THREE.Vector3(35,1024,35)
    this.worldOrigin = new THREE.Vector3(0,0,0)
    this.material = this.loadTextures([ 'grass' ])
    
    this.height = window.innerHeight
    this.width = window.innerWidth
    this.scene = scene = new THREE.Scene()
    this.camera = this.createCamera(scene)
    this.renderer = this.createRenderer()
    this.controls = this.createControls()
    this.addLights(this.scene)
    this.moveToPosition(this.startingPosition)
    this.chunker = new Chunker(this)
    var chunks = this.chunker.generateMissingChunks(this.worldOrigin)
    this.addStats()
    window.addEventListener( 'resize', this.onWindowResize.bind(this), false )
    window.addEventListener( 'mousedown', this.onMouseDown.bind(this), false )
    this.tick()
  }
  
  Game.prototype.moveToPosition = function(position) {
    var pos = this.controls.yawObject.position
    pos.x = position.x
    pos.y = position.y
    pos.z = position.z
  }

  Game.prototype.onWindowResize = function() {
    this.camera.aspect = window.innerWidth / window.innerHeight
    this.camera.updateProjectionMatrix()
    this.renderer.setSize( window.innerWidth, window.innerHeight )
  }
  
  Game.prototype.addMarker = function(position) {
    var geometry = new THREE.SphereGeometry( 1, 4, 4 );
		var material = new THREE.MeshPhongMaterial( { color: 0xffffff, shading: THREE.FlatShading } );
		var mesh = new THREE.Mesh( geometry, material );
		mesh.position.copy(position)
		this.scene.add(mesh)
  }
  
  Game.prototype.onMouseDown = function(e) {
    var intersection = this.raycast()
    if (!intersection) return
		var hitVoxel = this.voxelAtPosition(intersection, 0)
		var c = this.chunker.chunkAtPosition(intersection)
		this.chunker.generateChunk(c[0], c[1], c[2])
  }
  
  Game.prototype.intersectAllMeshes = function(start, direction) {
    var meshes = []
    Object.keys(game.chunker.meshes).map(function(key) {
      meshes.push(game.chunker.meshes[key].surfaceMesh)
    })
    var d = direction.subSelf(start).normalize()
    var ray = new THREE.Raycaster(start, d)
    var intersections = ray.intersectObjects( meshes )
    if (intersections.length === 0) return false
    var intersection = intersections[0]
    var p = new THREE.Vector3()
    p.copy(intersection.point)
    p.x += d.x
    p.y += d.y
    p.z += d.z
    return p
  }
  
  Game.prototype.raycast = function() {
    var start = this.controls.yawObject.position.clone()
    var direction = this.camera.matrixWorld.multiplyVector3(new THREE.Vector3(0,0,-1))
    var intersects = this.intersectAllMeshes(start, direction)
    return intersects
  }
  
  Game.prototype.loadTextures = function(names) {
    var self = this;
    return new THREE.MeshFaceMaterial(names.map(function (name) {
      var tex = THREE.ImageUtils.loadTexture(self.texturePath + name + ".png")
      tex.magFilter = THREE.NearestFilter
      tex.minFilter = THREE.LinearMipMapLinearFilter
      
      return new THREE.MeshLambertMaterial({
        map: tex,
        ambient: 0xbbbbbb,
        vertexColors: THREE.VertexColors
      })
    }))
  }
 
  Game.prototype.createCamera = function() {
    var camera;
    camera = new THREE.PerspectiveCamera(60, this.width / this.height, 1, 10000)
    camera.lookAt(new THREE.Vector3(0, 0, 0))
    this.scene.add(camera)
    return camera
  }
  
  Game.prototype.createControls = function() {
    var controls = new THREE.PointerLockControls(this.camera)
    this.scene.add( controls.yawObject )
    return controls
  }

  Game.prototype.createRenderer = function() {
    if( Detector.webgl ){
      renderer = new THREE.WebGLRenderer({
        antialias: true
      })
    } else {
      renderer = new THREE.CanvasRenderer()
    }
    renderer.setSize(this.width, this.height)
    renderer.setClearColorHex(0xBFD1E5, 1.0)
    renderer.clear()
    document.querySelector(this.container).appendChild(renderer.domElement)
    return renderer
  }
  
  Game.prototype.addStats = function() {
    stats = new Stats()
    stats.domElement.style.position  = 'absolute'
    stats.domElement.style.bottom  = '0px'
    document.body.appendChild( stats.domElement )
  }

  Game.prototype.addLights = function(scene) {
    var ambientLight, directionalLight
    ambientLight = new THREE.AmbientLight(0xaaaaaa)
    scene.add(ambientLight)
    var light	= new THREE.DirectionalLight( Math.random() * 0xffffff )
    light.position.set( Math.random(), Math.random(), Math.random() ).normalize()
    scene.add( light )
  };
  
  Game.prototype.currentMesh = function() {
    var cid = game.chunker.chunkAtPosition(game.controls.yawObject.position).join('|')
    return game.chunker.meshes[cid]
  }
  
  Game.prototype.cameraRotation = function() {
    var xAngle = this.controls.pitchObject.rotation.x
    var yAngle = this.controls.yawObject.rotation.y
    return {x: xAngle, y: yAngle}
  }
  
  Game.prototype.getCollisions = function(position) {
    var self = this
    var p = position.clone()
    var w = self.cubeSize / 4 // width of player cube
    var h = self.cubeSize // height of player cube

    var vertices = {
      bottom: [
        new THREE.Vector3(p.x - w, p.y - h, p.z - w),
        new THREE.Vector3(p.x - w, p.y - h, p.z + w),
        new THREE.Vector3(p.x + w, p.y - h, p.z - w),
        new THREE.Vector3(p.x + w, p.y - h, p.z + w)
      ],
      middle: [
        new THREE.Vector3(p.x - w, p.y, p.z - w),
        new THREE.Vector3(p.x - w, p.y, p.z + w),
        new THREE.Vector3(p.x + w, p.y, p.z - w),
        new THREE.Vector3(p.x + w, p.y, p.z + w)
      ],
      top: [
        new THREE.Vector3(p.x - w, p.y + h, p.z - w),
        new THREE.Vector3(p.x - w, p.y + h, p.z + w),
        new THREE.Vector3(p.x + w, p.y + h, p.z - w),
        new THREE.Vector3(p.x + w, p.y + h, p.z + w)
      ],
    }

    return {
      bottom: vertices.bottom.map(check).filter(Boolean),
      middle: vertices.middle.map(check).filter(Boolean),
      top: vertices.top.map(check).filter(Boolean)
    }
    
    function check(vertex) {
      return self.voxelAtPosition(vertex) && vertex
    }
  }
  
  Game.prototype.voxelIndex = function(pos) {
    var size = this.voxelSource.chunkSize
    var x = (size + Math.floor(pos.x / this.cubeSize)) % size
    var y = (size + Math.floor(pos.y / this.cubeSize)) % size
    var z = (size + Math.floor(pos.z / this.cubeSize)) % size
    var vidx = x + y*size + z*size*size
    return vidx
  }
  
  Game.prototype.voxelAtPosition = function(pos, val) {
    var ckey = this.chunker.chunkAtPosition(pos).join('|')
    var chunk = this.chunker.chunks[ckey]
    if (!chunk) return false
    var vidx = this.voxelIndex(pos)
    if (!vidx) return false
    if (typeof val !== 'undefined') {
      chunk.voxels[vidx] = val
    }
    var v = chunk.voxels[vidx]
    return v
  }
  
  Game.prototype.tick = function() {
    var self = this
    requestAnimationFrame( this.tick.bind(this) )
    var dt = Date.now() - this.time
    if (!this.time) dt = 1
    var cam = this.camera.position
 
    this.controls.update(dt, function (pos, velocity) {
      var collisions = self.getCollisions(game.controls.yawObject.position)
<<<<<<< HEAD
      var v = collisions[0]
      if (v) {
        if (this.gravityEnabled) console.log('on voxel', v)
=======
      
      if (collisions.middle.length) {
        game.controls.yawObject.translateX(-velocity.x)
        game.controls.yawObject.translateZ(-velocity.z)
        velocity.x *= -1
        velocity.z *= -1
      }
      
      if (collisions.bottom.length) {
>>>>>>> dac7cbd9
        this.gravityEnabled = false
        velocity.y = Math.max(0, velocity.y)
      }
      else {
        this.gravityEnabled = true
      }
    })
 
    this.renderer.render(this.scene, this.camera)
    stats.update()
    this.time = Date.now()
  }

  return Game

})()
;<|MERGE_RESOLUTION|>--- conflicted
+++ resolved
@@ -221,11 +221,6 @@
  
     this.controls.update(dt, function (pos, velocity) {
       var collisions = self.getCollisions(game.controls.yawObject.position)
-<<<<<<< HEAD
-      var v = collisions[0]
-      if (v) {
-        if (this.gravityEnabled) console.log('on voxel', v)
-=======
       
       if (collisions.middle.length) {
         game.controls.yawObject.translateX(-velocity.x)
@@ -235,7 +230,6 @@
       }
       
       if (collisions.bottom.length) {
->>>>>>> dac7cbd9
         this.gravityEnabled = false
         velocity.y = Math.max(0, velocity.y)
       }
