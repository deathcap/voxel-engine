var createGame = require('../lib/game')
var THREE = require('three')
var voxel = require('voxel')
var toolbar = require('toolbar')
var blockSelector = toolbar({el: '#tools'})
var skin = require('minecraft-skin')

window.game = createGame({
  generate: voxel.generator['Valley'],
  texturePath: './textures/',
  materials: [['grass', 'dirt', 'grass_dirt'], 'brick', 'dirt', 'obsidian', 'crate'],
  cubeSize: 25,
  chunkSize: 32,
  chunkDistance: 2,
<<<<<<< HEAD
  startingPosition: [35, 100, 35],
=======
  startingPosition: [35, 350, 35],
>>>>>>> 80cc9c45
  worldOrigin: [0,0,0],
  controlOptions: {jump: 6}
})

var maxogden = skin(game.THREE, 'maxogden.png').createPlayerObject()
maxogden.position.set(0, 62, 20)
game.scene.add(maxogden)

var substack = skin(game.THREE, 'substack.png').createPlayerObject()
substack.position.set(0, 62, -20)
game.scene.add(substack)

var currentMaterial = 1

blockSelector.on('select', function(material) {
  var idx = game.materials.indexOf(material)
  if(idx === -1) {
    for(var m = 0; m < game.materials.length; m++) {
      if(typeof game.materials[m] === 'object' && game.materials[m][0] === material) idx = m
    }
  }
  if (idx > -1) currentMaterial = idx + 1
})

game.on('collision', function (item) {
  incrementBlockTally()
  game.removeItem(item)
})

function createDebris (pos, value) {
  var mesh = new THREE.Mesh(
    new THREE.CubeGeometry(4, 4, 4),
    game.material
  )
  mesh.geometry.faces.forEach(function (face) {
    face.materialIndex = value - 1
  })
  mesh.translateX(pos.x)
  mesh.translateY(pos.y)
  mesh.translateZ(pos.z)
  
  return {
    mesh: mesh,
    size: 4,
    collisionRadius: 22,
    value: value
  }
}

function explode (pos, value) {
  if (!value) return
  var item = createDebris(pos, value)
  item.velocity = {
    x: (Math.random() * 2 - 1) * 0.05,
    y: (Math.random() * 2 - 1) * 0.05,
    z: (Math.random() * 2 - 1) * 0.05,
  }
  game.addItem(item)
  setTimeout(function (item) {
    game.removeItem(item)
  }, 15 * 1000 + Math.random() * 15 * 1000, item)
}

game.appendTo('#container')

var tally = document.querySelector('.tally .count')
function incrementBlockTally() {
  var c = +tally.innerText
  ++c
  tally.innerText = c
}

game.on('mousedown', function (pos) {
  var cid = game.voxels.chunkAtPosition(pos)
  var vid = game.voxels.voxelAtPosition(pos)
  if (erase) {
    explode(pos, game.getBlock(pos))
    game.setBlock(pos, 0)
  } else {
    game.createBlock(pos, currentMaterial)
  }
})

var erase = true
window.addEventListener('keydown', function (ev) {
  if (ev.keyCode === 'X'.charCodeAt(0)) {
    erase = !erase
  }
})

function ctrlToggle (ev) { erase = !ev.ctrlKey }
window.addEventListener('keyup', ctrlToggle)
window.addEventListener('keydown', ctrlToggle)

var container = document.querySelector('#container')
container.addEventListener('click', function() {
  game.requestPointerLock(container)
})<|MERGE_RESOLUTION|>--- conflicted
+++ resolved
@@ -12,11 +12,7 @@
   cubeSize: 25,
   chunkSize: 32,
   chunkDistance: 2,
-<<<<<<< HEAD
-  startingPosition: [35, 100, 35],
-=======
   startingPosition: [35, 350, 35],
->>>>>>> 80cc9c45
   worldOrigin: [0,0,0],
   controlOptions: {jump: 6}
 })
