--- conflicted
+++ resolved
@@ -7,15 +7,9 @@
   texturePath: '/textures/',
   cubeSize: 25,
   chunkSize: 32,
-<<<<<<< HEAD
-  chunks: 32,
-  generateVoxel: voxel.generator['Hilly Terrain'],
-  texturePath: './textures/'
-=======
   chunkDistance: 2,
   startingPosition: new THREE.Vector3(35, 1024, 35),
   worldOrigin: new THREE.Vector3(0,0,0)
->>>>>>> 845fea0d
 })
 
 game.appendTo('#container')
