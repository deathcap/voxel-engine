--- conflicted
+++ resolved
@@ -6,19 +6,13 @@
 var skin = require('minecraft-skin')
 
 window.game = createGame({
-<<<<<<< HEAD
-  generateVoxelChunk: generator,
-  texturePath: './textures/',
-  materials: ['grass', 'brick', 'dirt', 'obsidian', 'crate'],
-=======
   generate: voxel.generator['Valley'],
   texturePath: './textures/',
   materials: [['grass', 'dirt', 'grass_dirt'], 'brick', 'dirt', 'obsidian', 'crate'],
->>>>>>> b5021158
   cubeSize: 25,
   chunkSize: 32,
   chunkDistance: 2,
-  startingPosition: [35, 1024, 35],
+  startingPosition: [35, 100, 35],
   worldOrigin: [0,0,0],
   controlOptions: {jump: 6}
 })
